--- conflicted
+++ resolved
@@ -4,36 +4,6 @@
 module WillPaginate
   # = Will Paginate view helpers
   #
-<<<<<<< HEAD
-  # The main view helper, #will_paginate, renders
-  # pagination links for the given collection. The helper itself is lightweight
-  # and serves only as a wrapper around LinkRenderer instantiation; the
-  # renderer then does all the hard work of generating the HTML.
-  # 
-  # == Global options for helpers
-  #
-  # Options for pagination helpers are optional and get their default values from the
-  # <tt>WillPaginate::ViewHelpers.pagination_options</tt> hash. You can write to this hash to
-  # override default options on the global level:
-  #
-  #   WillPaginate::ViewHelpers.pagination_options[:previous_label] = 'Previous page'
-  #
-  # By putting this into "config/initializers/will_paginate.rb" (or simply environment.rb in
-  # older versions of Rails) you can easily translate link texts to previous
-  # and next pages, as well as override some other defaults to your liking.
-  module ViewHelpers
-    # default options that can be overridden on the global level
-    @@pagination_options = {
-      :class          => 'pagination',
-      :previous_label => '&laquo; Previous',
-      :next_label     => 'Next &raquo;',
-      :inner_window   => 4, # links around the current page
-      :outer_window   => 1, # links around beginning and end
-      :separator      => ' ', # single space is friendly to spiders and non-graphic browsers
-      :param_name     => :page,
-      :params         => nil,
-      :renderer       => 'WillPaginate::LinkRenderer',
-=======
   # The main view helper is +will_paginate+. It renders the pagination links
   # for the given collection. The helper itself is lightweight and serves only
   # as a wrapper around LinkRenderer instantiation; the renderer then does
@@ -58,7 +28,6 @@
       :param_name     => :page,
       :params         => nil,
       :renderer       => nil,
->>>>>>> a2648e77
       :page_links     => true,
       :container      => true
     }
@@ -67,23 +36,12 @@
     # In case there is no more than one page in total, nil is returned.
     # 
     # ==== Options
-<<<<<<< HEAD
-    # Display options:
-    # * <tt>:previous_label</tt> -- default: "« Previous" (this parameter is called <tt>:prev_label</tt> in versions <b>2.3.2</b> and older!)
-=======
     # * <tt>:class</tt> -- CSS class name for the generated DIV (default: "pagination")
     # * <tt>:previous_label</tt> -- default: "« Previous"
->>>>>>> a2648e77
     # * <tt>:next_label</tt> -- default: "Next »"
     # * <tt>:page_links</tt> -- when false, only previous/next links are rendered (default: true)
     # * <tt>:inner_window</tt> -- how many links are shown around the current page (default: 4)
     # * <tt>:outer_window</tt> -- how many links are around the first and the last page (default: 1)
-<<<<<<< HEAD
-    # * <tt>:separator</tt> -- string separator for page HTML elements (default: single space)
-    # 
-    # HTML options:
-    # * <tt>:class</tt> -- CSS class name for the generated DIV (default: "pagination")
-=======
     # * <tt>:link_separator</tt> -- string separator for page HTML elements (default: single space)
     # * <tt>:param_name</tt> -- parameter name for page number in URLs (default: <tt>:page</tt>)
     # * <tt>:params</tt> -- additional parameters when generating pagination links
@@ -91,29 +49,13 @@
     # * <tt>:renderer</tt> -- class name, class or instance of a link renderer (default:
     #   <tt>WillPaginate::LinkRenderer</tt>)
     # * <tt>:page_links</tt> -- when false, only previous/next links are rendered (default: true)
->>>>>>> a2648e77
     # * <tt>:container</tt> -- toggles rendering of the DIV container for pagination links, set to
     #   false only when you are rendering your own pagination markup (default: true)
-    #
-    # Advanced options:
-    # * <tt>:param_name</tt> -- parameter name for page number in URLs (default: <tt>:page</tt>)
-    # * <tt>:params</tt> -- additional parameters when generating pagination links
-    #   (eg. <tt>:controller => "foo", :action => nil</tt>)
-    # * <tt>:renderer</tt> -- class name, class or instance of a link renderer (default:
-    #   <tt>WillPaginate::LinkRenderer</tt>)
     #
     # All options not recognized by will_paginate will become HTML attributes on the container
     # element for pagination links (the DIV). For example:
     # 
-<<<<<<< HEAD
-    #   <%= will_paginate @posts, :style => 'font-size: small' %>
-    #
-    # ... will result in:
-    #
-    #   <div class="pagination" style="font-size: small"> ... </div>
-=======
     #   <%= will_paginate @posts, :style => 'color:blue' %>
->>>>>>> a2648e77
     #
     # will result in:
     #
@@ -121,16 +63,6 @@
     #
     def will_paginate(collection, options = {})
       # early exit if there is nothing to render
-<<<<<<< HEAD
-      return nil unless WillPaginate::ViewHelpers.total_pages_for_collection(collection) > 1
-      
-      options = options.symbolize_keys.reverse_merge WillPaginate::ViewHelpers.pagination_options
-      if options[:prev_label]
-        WillPaginate::Deprecation::warn(":prev_label view parameter is now :previous_label; the old name has been deprecated", caller)
-        options[:previous_label] = options.delete(:prev_label)
-      end
-      
-=======
       return nil unless collection.total_pages > 1
 
       options = WillPaginate::ViewHelpers.pagination_options.merge(options)
@@ -139,7 +71,6 @@
       options[:previous_label] ||= will_paginate_translate(:previous_label, :scope => scope) { '&#8592; Previous' }
       options[:next_label]     ||= will_paginate_translate(:next_label, :scope => scope) { 'Next &#8594;' }
 
->>>>>>> a2648e77
       # get the renderer instance
       renderer = case options[:renderer]
       when nil
@@ -156,44 +87,6 @@
       renderer.prepare collection, options, self
       renderer.to_html
     end
-<<<<<<< HEAD
-    
-    # Wrapper for rendering pagination links at both top and bottom of a block
-    # of content.
-    # 
-    #   <% paginated_section @posts do %>
-    #     <ol id="posts">
-    #       <% for post in @posts %>
-    #         <li> ... </li>
-    #       <% end %>
-    #     </ol>
-    #   <% end %>
-    #
-    # will result in:
-    #
-    #   <div class="pagination"> ... </div>
-    #   <ol id="posts">
-    #     ...
-    #   </ol>
-    #   <div class="pagination"> ... </div>
-    #
-    # Arguments are passed to a <tt>will_paginate</tt> call, so the same options
-    # apply. Don't use the <tt>:id</tt> option; otherwise you'll finish with two
-    # blocks of pagination links sharing the same ID (which is invalid HTML).
-    def paginated_section(*args, &block)
-      pagination = will_paginate(*args).to_s
-      
-      unless ActionView::Base.respond_to? :erb_variable
-        concat pagination
-        yield
-        concat pagination
-      else
-        content = pagination + capture(&block) + pagination
-        concat(content, block.binding)
-      end
-    end
-=======
->>>>>>> a2648e77
 
     # Renders a helpful message with numbers of displayed vs. total entries.
     # You can use this as a blueprint for your own, similar helpers.
@@ -227,136 +120,6 @@
       elsif entry_name.respond_to? :pluralize
         plural_name = entry_name.pluralize
       else
-<<<<<<< HEAD
-        %{Displaying #{entry_name.pluralize} <b>%d&nbsp;-&nbsp;%d</b> of <b>%d</b> in total} % [
-          collection.offset + 1,
-          collection.offset + collection.length,
-          collection.total_entries
-        ]
-      end
-    end
-    
-    if respond_to? :safe_helper
-      safe_helper :will_paginate, :paginated_section, :page_entries_info
-    end
-    
-    def self.total_pages_for_collection(collection) #:nodoc:
-      if collection.respond_to?('page_count') and !collection.respond_to?('total_pages')
-        WillPaginate::Deprecation.warn %{
-          You are using a paginated collection of class #{collection.class.name}
-          which conforms to the old API of WillPaginate::Collection by using
-          `page_count`, while the current method name is `total_pages`. Please
-          upgrade yours or 3rd-party code that provides the paginated collection}, caller
-        class << collection
-          def total_pages; page_count; end
-        end
-      end
-      collection.total_pages
-    end
-  end
-
-  # This class does the heavy lifting of actually building the pagination
-  # links. It is used by the <tt>will_paginate</tt> helper internally.
-  class LinkRenderer
-
-    # The gap in page links is represented by:
-    #
-    #   <span class="gap">&hellip;</span>
-    attr_accessor :gap_marker
-    
-    def initialize
-      @gap_marker = '<span class="gap">&hellip;</span>'
-    end
-    
-    # * +collection+ is a WillPaginate::Collection instance or any other object
-    #   that conforms to that API
-    # * +options+ are forwarded from +will_paginate+ view helper
-    # * +template+ is the reference to the template being rendered
-    def prepare(collection, options, template)
-      @collection = collection
-      @options    = options
-      @template   = template
-
-      # reset values in case we're re-using this instance
-      @total_pages = @param_name = @url_string = nil
-    end
-
-    # Process it! This method returns the complete HTML string which contains
-    # pagination links. Feel free to subclass LinkRenderer and change this
-    # method as you see fit.
-    def to_html
-      links = @options[:page_links] ? windowed_links : []
-      # previous/next buttons
-      links.unshift page_link_or_span(@collection.previous_page, 'disabled prev_page', @options[:previous_label])
-      links.push    page_link_or_span(@collection.next_page,     'disabled next_page', @options[:next_label])
-      
-      html = links.join(@options[:separator])
-      html = html.html_safe if html.respond_to? :html_safe
-      @options[:container] ? @template.content_tag(:div, html, html_attributes) : html
-    end
-
-    # Returns the subset of +options+ this instance was initialized with that
-    # represent HTML attributes for the container element of pagination links.
-    def html_attributes
-      return @html_attributes if @html_attributes
-      @html_attributes = @options.except *(WillPaginate::ViewHelpers.pagination_options.keys - [:class])
-      # pagination of Post models will have the ID of "posts_pagination"
-      if @options[:container] and @options[:id] === true
-        @html_attributes[:id] = @collection.first.class.name.underscore.pluralize + '_pagination'
-      end
-      @html_attributes
-    end
-    
-  protected
-
-    # Collects link items for visible page numbers.
-    def windowed_links
-      prev = nil
-
-      visible_page_numbers.inject [] do |links, n|
-        # detect gaps:
-        links << gap_marker if prev and n > prev + 1
-        links << page_link_or_span(n, 'current')
-        prev = n
-        links
-      end
-    end
-
-    # Calculates visible page numbers using the <tt>:inner_window</tt> and
-    # <tt>:outer_window</tt> options.
-    def visible_page_numbers
-      inner_window, outer_window = @options[:inner_window].to_i, @options[:outer_window].to_i
-      window_from = current_page - inner_window
-      window_to = current_page + inner_window
-      
-      # adjust lower or upper limit if other is out of bounds
-      if window_to > total_pages
-        window_from -= window_to - total_pages
-        window_to = total_pages
-      end
-      if window_from < 1
-        window_to += 1 - window_from
-        window_from = 1
-        window_to = total_pages if window_to > total_pages
-      end
-      
-      visible   = (1..total_pages).to_a
-      left_gap  = (2 + outer_window)...window_from
-      right_gap = (window_to + 1)...(total_pages - outer_window)
-      visible  -= left_gap.to_a  if left_gap.last - left_gap.first > 1
-      visible  -= right_gap.to_a if right_gap.last - right_gap.first > 1
-
-      visible
-    end
-    
-    def page_link_or_span(page, span_class, text = nil)
-      text ||= page.to_s
-      text = text.html_safe if text.respond_to? :html_safe
-      
-      if page and page != current_page
-        classnames = span_class && span_class.index(' ') && span_class.split(' ', 2).last
-        page_link page, text, :rel => rel_value(page), :class => classnames
-=======
         raise ArgumentError, "must provide :plural_name for #{entry_name.inspect}"
       end
 
@@ -365,102 +128,11 @@
         eb = '</b>'
         sp = '&nbsp;'
         key = '_html'
->>>>>>> a2648e77
       else
         b = eb = key = ''
         sp = ' '
       end
 
-<<<<<<< HEAD
-    # Returns URL params for +page_link_or_span+, taking the current GET params
-    # and <tt>:params</tt> option into account.
-    def url_for(page)
-      page_one = page == 1
-      unless @url_string and !page_one
-        @url_params = {}
-        # page links should preserve GET parameters
-        stringified_merge @url_params, @template.params if @template.request.get?
-        stringified_merge @url_params, @options[:params] if @options[:params]
-        
-        if complex = param_name.index(/[^\w-]/)
-          page_param = parse_query_parameters("#{param_name}=#{page}")
-          
-          stringified_merge @url_params, page_param
-        else
-          @url_params[param_name] = page_one ? 1 : 2
-        end
-
-        url = @template.url_for(@url_params)
-        return url if page_one
-        
-        if complex
-          @url_string = url.sub(%r!((?:\?|&amp;)#{CGI.escape param_name}=)#{page}!, "\\1\0")
-          return url
-        else
-          @url_string = url
-          @url_params[param_name] = 3
-          @template.url_for(@url_params).split(//).each_with_index do |char, i|
-            if char == '3' and url[i, 1] == '2'
-              @url_string[i] = "\0"
-              break
-            end
-          end
-        end
-      end
-      # finally!
-      @url_string.sub "\0", page.to_s
-    end
-
-  private
-
-    def rel_value(page)
-      case page
-      when @collection.previous_page; 'prev' + (page == 1 ? ' start' : '')
-      when @collection.next_page; 'next'
-      when 1; 'start'
-      end
-    end
-
-    def current_page
-      @collection.current_page
-    end
-
-    def total_pages
-      @total_pages ||= WillPaginate::ViewHelpers.total_pages_for_collection(@collection)
-    end
-
-    def param_name
-      @param_name ||= @options[:param_name].to_s
-    end
-
-    # Recursively merge into target hash by using stringified keys from the other one
-    def stringified_merge(target, other)
-      other.each do |key, value|
-        key = key.to_s # this line is what it's all about!
-        existing = target[key]
-
-        if value.is_a?(Hash) and (existing.is_a?(Hash) or existing.nil?)
-          stringified_merge(existing || (target[key] = {}), value)
-        else
-          target[key] = value
-        end
-      end
-    end
-
-    def parse_query_parameters(params)
-      if defined? Rack::Utils
-        # For Rails > 2.3
-        Rack::Utils.parse_nested_query(params)
-      elsif defined?(ActionController::AbstractRequest)
-        ActionController::AbstractRequest.parse_query_parameters(params)
-      elsif defined?(ActionController::UrlEncodedPairParser)
-        # For Rails > 2.2
-        ActionController::UrlEncodedPairParser.parse_query_parameters(params)
-      elsif defined?(CGIMethods)
-        CGIMethods.parse_query_parameters(params)
-      else
-        raise "unsupported ActionPack version"
-=======
       scope = 'views.will_paginate.page_entries_info'
 
       if collection.total_pages < 2
@@ -486,7 +158,6 @@
         ::I18n.translate(key, options.merge(:default => Proc.new))
       else
         yield key, options
->>>>>>> a2648e77
       end
     end
   end
